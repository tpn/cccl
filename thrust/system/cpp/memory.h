--- conflicted
+++ resolved
@@ -20,8 +20,8 @@
 
 #pragma once
 
-<<<<<<< HEAD
 #include <thrust/detail/config.h>
+#include <thrust/system/cpp/detail/tag.h>
 #include <thrust/detail/pointer_base.h>
 #include <thrust/detail/reference_base.h>
 #include <thrust/detail/type_traits.h>
@@ -29,28 +29,10 @@
 
 namespace thrust
 {
-// put the canonical tag in the same ns as the backend's entry points
-// XXX cpp's entry points should be under system, not backend
-namespace detail
-{
-namespace backend
-{
-namespace cpp
-{
-
-struct tag {};
-
-} // end cpp
-} // end backend
-} // end detail
-
 namespace system
 {
 namespace cpp
 {
-
-// alias cpp's tag here
-using thrust::detail::backend::cpp::tag;
 
 // forward declaration of reference for pointer
 template<typename Element> class reference;
@@ -58,18 +40,18 @@
 template<typename T>
   class pointer
     : public thrust::detail::pointer_base<
-               thrust::cpp::pointer<T>,
+               thrust::system::cpp::pointer<T>,
                T,
-               thrust::cpp::reference<T>,
-               thrust::cpp::tag
+               thrust::system::cpp::reference<T>,
+               thrust::system::cpp::tag
              >
 {
   private:
     typedef thrust::detail::pointer_base<
-      thrust::cpp::pointer<T>,
+      thrust::system::cpp::pointer<T>,
       T,
-      thrust::cpp::reference<T>,
-      thrust::cpp::tag
+      thrust::system::cpp::reference<T>,
+      thrust::system::cpp::tag
     > super_t;
 
   public:
@@ -101,16 +83,16 @@
 template<typename T>
   class reference
     : public thrust::detail::reference_base<
-               thrust::cpp::reference<T>,
+               thrust::system::cpp::reference<T>,
                T,
-               thrust::cpp::pointer<T>
+               thrust::system::cpp::pointer<T>
              >
 {
   private:
     typedef thrust::detail::reference_base<
-      thrust::cpp::reference<T>,
+      thrust::system::cpp::reference<T>,
       T,
-      thrust::cpp::pointer<T>
+      thrust::system::cpp::pointer<T>
     > super_t;
 
   public:
@@ -149,7 +131,6 @@
 namespace cpp
 {
 
-using thrust::system::cpp::tag;
 using thrust::system::cpp::pointer;
 using thrust::system::cpp::reference;
 
@@ -159,6 +140,3 @@
 
 #include <thrust/system/cpp/detail/memory.inl>
 
-=======
-#include <thrust/system/cpp/detail/tag.h>
->>>>>>> 433e8c0c
