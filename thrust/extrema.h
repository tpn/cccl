--- conflicted
+++ resolved
@@ -28,33 +28,6 @@
 {
 
 
-<<<<<<< HEAD
-=======
-template<typename DerivedPolicy, typename ForwardIterator>
-ForwardIterator min_element(const thrust::detail::execution_policy_base<DerivedPolicy> &exec, ForwardIterator first, ForwardIterator last);
-
-
-template<typename DerivedPolicy, typename ForwardIterator, typename BinaryPredicate>
-ForwardIterator min_element(const thrust::detail::execution_policy_base<DerivedPolicy> &exec, ForwardIterator first, ForwardIterator last, BinaryPredicate comp);
-
-
-template<typename DerivedPolicy, typename ForwardIterator>
-ForwardIterator max_element(const thrust::detail::execution_policy_base<DerivedPolicy> &exec, ForwardIterator first, ForwardIterator last);
-
-
-template<typename DerivedPolicy, typename ForwardIterator, typename BinaryPredicate>
-ForwardIterator max_element(const thrust::detail::execution_policy_base<DerivedPolicy> &exec, ForwardIterator first, ForwardIterator last, BinaryPredicate comp);
-
-
-template<typename DerivedPolicy, typename ForwardIterator>
-thrust::pair<ForwardIterator,ForwardIterator> minmax_element(const thrust::detail::execution_policy_base<DerivedPolicy> &exec, ForwardIterator first, ForwardIterator last);
-
-
-template<typename DerivedPolicy, typename ForwardIterator, typename BinaryPredicate>
-thrust::pair<ForwardIterator,ForwardIterator> minmax_element(const thrust::detail::execution_policy_base<DerivedPolicy> &exec, ForwardIterator first, ForwardIterator last, BinaryPredicate comp);
-
-
->>>>>>> 00fc83cb
 /*! This version of \p min returns the smaller of two values, given a comparison operation.
  *  \param lhs The first value to compare.
  *  \param rhs The second value to compare.
@@ -226,9 +199,9 @@
  *  such that, for every iterator \c j in <tt>[first, last)</tt>, <tt>*j < *i</tt> is
  *  \c false.
  *
- *  The algorithm's execution is parallelized as determined by \p system.
- *
- *  \param system The execution policy to use for parallelization.
+ *  The algorithm's execution is parallelized as determined by \p exec.
+ *
+ *  \param exec The execution policy to use for parallelization.
  *  \param first The beginning of the sequence.
  *  \param last  The end of the sequence.
  *  \return An iterator pointing to the smallest element of the range <tt>[first, last)</tt>,
@@ -250,8 +223,8 @@
  *
  *  \see http://www.sgi.com/tech/stl/min_element.html 
  */
-template<typename System, typename ForwardIterator>
-ForwardIterator min_element(const thrust::detail::dispatchable_base<System> &system, ForwardIterator first, ForwardIterator last);
+template<typename DerivedPolicy, typename ForwardIterator>
+ForwardIterator min_element(const thrust::detail::execution_policy_base<DerivedPolicy> &exec, ForwardIterator first, ForwardIterator last);
 
 
 /*! \p min_element finds the smallest element in the range <tt>[first, last)</tt>.
@@ -303,16 +276,16 @@
  *  such that, for every iterator \c j in <tt>[first, last)</tt>, <tt>comp(*j, *i)</tt> is
  *  \c false.
  *
- *  The algorithm's execution is parallelized as determined by \p system.
- *
- *  \param system The execution policy to use for parallelization.
+ *  The algorithm's execution is parallelized as determined by \p exec.
+ *
+ *  \param exec The execution policy to use for parallelization.
  *  \param first The beginning of the sequence.
  *  \param last  The end of the sequence.
  *  \param comp A binary predicate used for comparison.
  *  \return An iterator pointing to the smallest element of the range <tt>[first, last)</tt>,
  *          if it is not an empty range; \p last, otherwise.
  *
- *  \tparam System A Thrust backend system.
+ *  \tparam DerivedPolicy The name of the derived execution policy.
  *  \tparam ForwardIterator is a model of <a href="http://www.sgi.com/tech/stl/ForwardIterator">Forward Iterator</a>,
  *          and \p ForwardIterator's \c value_type is convertible to both \p comp's
  *          \c first_argument_type and \c second_argument_type.
@@ -350,8 +323,8 @@
  *
  *  \see http://www.sgi.com/tech/stl/min_element.html 
  */
-template<typename System, typename ForwardIterator, typename BinaryPredicate>
-ForwardIterator min_element(const thrust::detail::dispatchable_base<System> &system, ForwardIterator first, ForwardIterator last, BinaryPredicate comp);
+template<typename DerivedPolicy, typename ForwardIterator, typename BinaryPredicate>
+ForwardIterator min_element(const thrust::detail::execution_policy_base<DerivedPolicy> &exec, ForwardIterator first, ForwardIterator last, BinaryPredicate comp);
 
 
 /*! \p min_element finds the smallest element in the range <tt>[first, last)</tt>.
@@ -426,9 +399,9 @@
  *  such that, for every iterator \c j in <tt>[first, last)</tt>, <tt>*i < *j</tt> is
  *  \c false.
  *
- *  The algorithm's execution is parallelized as determined by \p system.
- *
- *  \param system The execution policy to use for parallelization.
+ *  The algorithm's execution is parallelized as determined by \p exec.
+ *
+ *  \param exec The execution policy to use for parallelization.
  *  \param first The beginning of the sequence.
  *  \param last  The end of the sequence.
  *  \return An iterator pointing to the largest element of the range <tt>[first, last)</tt>,
@@ -450,8 +423,8 @@
  *
  *  \see http://www.sgi.com/tech/stl/max_element.html 
  */
-template<typename System, typename ForwardIterator>
-ForwardIterator max_element(const thrust::detail::dispatchable_base<System> &system, ForwardIterator first, ForwardIterator last);
+template<typename DerivedPolicy, typename ForwardIterator>
+ForwardIterator max_element(const thrust::detail::execution_policy_base<DerivedPolicy> &exec, ForwardIterator first, ForwardIterator last);
 
 
 /*! \p max_element finds the largest element in the range <tt>[first, last)</tt>.
@@ -502,16 +475,16 @@
  *  such that, for every iterator \c j in <tt>[first, last)</tt>, <tt>comp(*i, *j)</tt> is
  *  \c false.
  *
- *  The algorithm's execution is parallelized as determined by \p system.
- *
- *  \param system The execution policy to use for parallelization.
+ *  The algorithm's execution is parallelized as determined by \p exec.
+ *
+ *  \param exec The execution policy to use for parallelization.
  *  \param first The beginning of the sequence.
  *  \param last  The end of the sequence.
  *  \param comp A binary predicate used for comparison.
  *  \return An iterator pointing to the largest element of the range <tt>[first, last)</tt>,
  *          if it is not an empty range; \p last, otherwise.
  *
- *  \tparam System A Thrust backend system.
+ *  \tparam DerivedPolicy The name of the derived execution policy.
  *  \tparam ForwardIterator is a model of <a href="http://www.sgi.com/tech/stl/ForwardIterator.html">Forward Iterator</a>,
  *          and \p ForwardIterator's \c value_type is convertible to both \p comp's
  *          \c first_argument_type and \c second_argument_type.
@@ -549,8 +522,8 @@
  *
  *  \see http://www.sgi.com/tech/stl/max_element.html 
  */
-template<typename System, typename ForwardIterator, typename BinaryPredicate>
-ForwardIterator max_element(const thrust::detail::dispatchable_base<System> &system, ForwardIterator first, ForwardIterator last, BinaryPredicate comp);
+template<typename DerivedPolicy, typename ForwardIterator, typename BinaryPredicate>
+ForwardIterator max_element(const thrust::detail::execution_policy_base<DerivedPolicy> &exec, ForwardIterator first, ForwardIterator last, BinaryPredicate comp);
 
 
 /*! \p max_element finds the largest element in the range <tt>[first, last)</tt>.
@@ -618,15 +591,15 @@
  *  returned by \p min_element and \c imax is the same iterator returned by \p max_element.
  *  This function is potentially more efficient than separate calls to \p min_element and \p max_element.
  *
- *  The algorithm's execution is parallelized as determined by \p system.
- *
- *  \param system The execution policy to use for parallelization.
+ *  The algorithm's execution is parallelized as determined by \p exec.
+ *
+ *  \param exec The execution policy to use for parallelization.
  *  \param first The beginning of the sequence.
  *  \param last  The end of the sequence.
  *  \return A pair of iterator pointing to the smallest and largest elements of the range <tt>[first, last)</tt>,
  *          if it is not an empty range; \p last, otherwise.
  *
- *  \tparam System A Thrust backend system.
+ *  \tparam DerivedPolicy The name of the derived execution policy.
  *  \tparam ForwardIterator is a model of <a href="http://www.sgi.com/tech/stl/ForwardIterator.html">Forward Iterator</a>,
  *          and \c ForwardIterator's \c value_type is a model of
  *          <a href="http://www.sgi.com/tech/stl/LessThanComparable.html">LessThan Comparable</a>.
@@ -647,8 +620,8 @@
  *  \see max_element
  *  \see http://www.open-std.org/jtc1/sc22/wg21/docs/papers/2005/n1840.pdf
  */
-template<typename System, typename ForwardIterator>
-thrust::pair<ForwardIterator,ForwardIterator> minmax_element(const thrust::detail::dispatchable_base<System> &system, ForwardIterator first, ForwardIterator last);
+template<typename DerivedPolicy, typename ForwardIterator>
+thrust::pair<ForwardIterator,ForwardIterator> minmax_element(const thrust::detail::execution_policy_base<DerivedPolicy> &exec, ForwardIterator first, ForwardIterator last);
 
 
 /*! \p minmax_element finds the smallest and largest elements in the range <tt>[first, last)</tt>.
@@ -691,16 +664,16 @@
  *  returned by \p min_element and \c imax is the same iterator returned by \p max_element.
  *  This function is potentially more efficient than separate calls to \p min_element and \p max_element.
  *
- *  The algorithm's execution is parallelized as determined by \p system.
- *
- *  \param system The execution policy to use for parallelization.
+ *  The algorithm's execution is parallelized as determined by \p exec.
+ *
+ *  \param exec The execution policy to use for parallelization.
  *  \param first The beginning of the sequence.
  *  \param last  The end of the sequence.
  *  \param comp A binary predicate used for comparison.
  *  \return A pair of iterator pointing to the smallest and largest elements of the range <tt>[first, last)</tt>,
  *          if it is not an empty range; \p last, otherwise.
  *
- *  \tparam System A Thrust backend system.
+ *  \tparam DerivedPolicy The name of the derived execution policy.
  *  \tparam ForwardIterator is a model of <a href="http://www.sgi.com/tech/stl/ForwardIterator">Forward Iterator</a>,
  *          and \p ForwardIterator's \c value_type is convertible to both \p comp's
  *          \c first_argument_type and \c second_argument_type.
@@ -743,8 +716,8 @@
  *  \see max_element
  *  \see http://www.open-std.org/jtc1/sc22/wg21/docs/papers/2005/n1840.pdf
  */
-template<typename System, typename ForwardIterator, typename BinaryPredicate>
-thrust::pair<ForwardIterator,ForwardIterator> minmax_element(const thrust::detail::dispatchable_base<System> &system, ForwardIterator first, ForwardIterator last, BinaryPredicate comp);
+template<typename DerivedPolicy, typename ForwardIterator, typename BinaryPredicate>
+thrust::pair<ForwardIterator,ForwardIterator> minmax_element(const thrust::detail::execution_policy_base<DerivedPolicy> &exec, ForwardIterator first, ForwardIterator last, BinaryPredicate comp);
 
 
 /*! \p minmax_element finds the smallest and largest elements in the range <tt>[first, last)</tt>.
