/*
 *  Copyright 2008-2012 NVIDIA Corporation
 *
 *  Licensed under the Apache License, Version 2.0 (the "License");
 *  you may not use this file except in compliance with the License.
 *  You may obtain a copy of the License at
 *
 *      http://www.apache.org/licenses/LICENSE-2.0
 *
 *  Unless required by applicable law or agreed to in writing, software
 *  distributed under the License is distributed on an "AS IS" BASIS,
 *  WITHOUT WARRANTIES OR CONDITIONS OF ANY KIND, either express or implied.
 *  See the License for the specific language governing permissions and
 *  limitations under the License.
 */


/*! \file gather.h
 *  \brief Irregular copying from a source range
 */

#pragma once

#include <thrust/detail/config.h>
#include <thrust/detail/execution_policy.h>

namespace thrust
{


<<<<<<< HEAD
/*! \addtogroup gathering
 *  \ingroup copying
 *  \{
 */


/*! \p gather copies elements from a source array into a destination range according 
 *  to a map. For each input iterator \c i in the range <tt>[map_first, map_last)</tt>, the
 *  value <tt>input_first[\*i]</tt> is assigned to <tt>*(result + (i - map_first))</tt>.
 *  \p RandomAccessIterator must permit random access.
 *
 *  The algorithm's execution is parallelized as determined by \p system.
 *
 *  \param system The execution policy to use for parallelization.
 *  \param map_first Beginning of the range of gather locations.
 *  \param map_last End of the range of gather locations.
 *  \param input_first Beginning of the source range.
 *  \param result Beginning of the destination range.
 *
 *  \tparam System A Thrust backend system.
 *  \tparam InputIterator must be a model of <a href="http://www.sgi.com/tech/stl/InputIterator.html">Input Iterator</a> and \c InputIterator's \c value_type must be convertible to \c RandomAccessIterator's \c difference_type.
 *  \tparam RandomAccessIterator must be a model of <a href="http://www.sgi.com/tech/stl/RandomAccessIterator.html">Random Access Iterator</a> and \c RandomAccessIterator's \c value_type must be convertible to \c OutputIterator's \c value_type.
 *  \tparam OutputIterator must be a model of <a href="http://www.sgi.com/tech/stl/OutputIterator.html">Output Iterator</a>.
 *
 *  \pre The range <tt>[map_first, map_last)</tt> shall not overlap the range <tt>[result, result + (map_last - map_first))</tt>.
 *
 *  \remark \p gather is the inverse of thrust::scatter.
 *
 *  The following code snippet demonstrates how to use \p gather to reorder
 *  a range using the \p thrust::device execution policy for parallelization:
 *
 *  \code
 *  #include <thrust/gather.h>
 *  #include <thrust/device_vector.h>
 *  ...
 *  // mark even indices with a 1; odd indices with a 0
 *  int values[10] = {1, 0, 1, 0, 1, 0, 1, 0, 1, 0};
 *  thrust::device_vector<int> d_values(values, values + 10);
 *
 *  // gather all even indices into the first half of the range
 *  // and odd indices to the last half of the range
 *  int map[10]   = {0, 2, 4, 6, 8, 1, 3, 5, 7, 9};
 *  thrust::device_vector<int> d_map(map, map + 10);
 *
 *  thrust::device_vector<int> d_output(10);
 *  thrust::gather(thrust::device,
 *                 d_map.begin(), d_map.end(),
 *                 d_values.begin(),
 *                 d_output.begin());
 *  // d_output is now {1, 1, 1, 1, 1, 0, 0, 0, 0, 0}
 *  \endcode
 */
template<typename System,
=======
template<typename DerivedPolicy,
>>>>>>> 00fc83cb
         typename InputIterator,
         typename RandomAccessIterator,
         typename OutputIterator>
  OutputIterator gather(const thrust::detail::execution_policy_base<DerivedPolicy> &exec,
                        InputIterator                                               map_first,
                        InputIterator                                               map_last,
                        RandomAccessIterator                                        input_first,
                        OutputIterator                                              result);


<<<<<<< HEAD
=======
template<typename DerivedPolicy,
         typename InputIterator1,
         typename InputIterator2,
         typename RandomAccessIterator,
         typename OutputIterator>
  OutputIterator gather_if(const thrust::detail::execution_policy_base<DerivedPolicy> &exec,
                           InputIterator1                                              map_first,
                           InputIterator1                                              map_last,
                           InputIterator2                                              stencil,
                           RandomAccessIterator                                        input_first,
                           OutputIterator                                              result);


template<typename DerivedPolicy,
         typename InputIterator1,
         typename InputIterator2,
         typename RandomAccessIterator,
         typename OutputIterator,
         typename Predicate>
  OutputIterator gather_if(const thrust::detail::execution_policy_base<DerivedPolicy> &exec,
                           InputIterator1                                              map_first,
                           InputIterator1                                              map_last,
                           InputIterator2                                              stencil,
                           RandomAccessIterator                                        input_first,
                           OutputIterator                                              result,
                           Predicate                                                   pred);


/*! \addtogroup gathering
 *  \ingroup copying
 *  \{
 */

>>>>>>> 00fc83cb
/*! \p gather copies elements from a source array into a destination range according 
 *  to a map. For each input iterator \c i in the range <tt>[map_first, map_last)</tt>, the
 *  value <tt>input_first[\*i]</tt> is assigned to <tt>*(result + (i - map_first))</tt>.
 *  \p RandomAccessIterator must permit random access.
 *
 *  \param map_first Beginning of the range of gather locations.
 *  \param map_last End of the range of gather locations.
 *  \param input_first Beginning of the source range.
 *  \param result Beginning of the destination range.
 *
 *  \tparam InputIterator must be a model of <a href="http://www.sgi.com/tech/stl/InputIterator.html">Input Iterator</a> and \c InputIterator's \c value_type must be convertible to \c RandomAccessIterator's \c difference_type.
 *  \tparam RandomAccessIterator must be a model of <a href="http://www.sgi.com/tech/stl/RandomAccessIterator.html">Random Access Iterator</a> and \c RandomAccessIterator's \c value_type must be convertible to \c OutputIterator's \c value_type.
 *  \tparam OutputIterator must be a model of <a href="http://www.sgi.com/tech/stl/OutputIterator.html">Output Iterator</a>.
 *
 *  \pre The range <tt>[map_first, map_last)</tt> shall not overlap the range <tt>[result, result + (map_last - map_first))</tt>.
 *
 *  \remark \p gather is the inverse of thrust::scatter.
 *
 *  The following code snippet demonstrates how to use \p gather to reorder
 *  a range.
 *
 *  \code
 *  #include <thrust/gather.h>
 *  #include <thrust/device_vector.h>
 *  ...
 *  // mark even indices with a 1; odd indices with a 0
 *  int values[10] = {1, 0, 1, 0, 1, 0, 1, 0, 1, 0};
 *  thrust::device_vector<int> d_values(values, values + 10);
 *
 *  // gather all even indices into the first half of the range
 *  // and odd indices to the last half of the range
 *  int map[10]   = {0, 2, 4, 6, 8, 1, 3, 5, 7, 9};
 *  thrust::device_vector<int> d_map(map, map + 10);
 *
 *  thrust::device_vector<int> d_output(10);
 *  thrust::gather(d_map.begin(), d_map.end(),
 *                 d_values.begin(),
 *                 d_output.begin());
 *  // d_output is now {1, 1, 1, 1, 1, 0, 0, 0, 0, 0}
 *  \endcode
 */
template<typename InputIterator,
         typename RandomAccessIterator,
         typename OutputIterator>
  OutputIterator gather(InputIterator        map_first,
                        InputIterator        map_last,
                        RandomAccessIterator input_first,
                        OutputIterator       result);


/*! \p gather_if conditionally copies elements from a source array into a destination 
 *  range according to a map. For each input iterator \c i in the range <tt>[map_first, map_last)</tt>,
 *  such that the value of <tt>\*(stencil + (i - map_first))</tt> is \c true, the value
 *  <tt>input_first[\*i]</tt> is assigned to <tt>*(result + (i - map_first))</tt>.
 *  \p RandomAccessIterator must permit random access.
 *
 *  The algorithm's execution is parallelized as determined by \p system.
 *
 *  \param system The execution policy to use for parallelization.
 *  \param map_first Beginning of the range of gather locations.
 *  \param map_last End of the range of gather locations.
 *  \param stencil Beginning of the range of predicate values.
 *  \param input_first Beginning of the source range.
 *  \param result Beginning of the destination range.
 *
 *  \tparam System A Thrust backend system.
 *  \tparam InputIterator1 must be a model of <a href="http://www.sgi.com/tech/stl/InputIterator.html">Input Iterator</a> and \c InputIterator1's \c value_type must be convertible to \c RandomAccessIterator's \c difference_type.
 *  \tparam InputIterator2 must be a model of <a href="http://www.sgi.com/tech/stl/InputIterator.html">Input Iterator</a> and \c InputIterator2's \c value_type must be convertible to \c bool.
 *  \tparam RandomAccessIterator must be a model of <a href="http://www.sgi.com/tech/stl/RandomAccessIterator.html">Random Access iterator</a> and \c RandomAccessIterator's \c value_type must be convertible to \c OutputIterator's \c value_type.
 *  \tparam OutputIterator must be a model of <a href="http://www.sgi.com/tech/stl/OutputIterator.html">Output Iterator</a>.
 *
 *  \pre The range <tt>[map_first, map_last)</tt> shall not overlap the range <tt>[result, result + (map_last - map_first))</tt>.
 *  \pre The range <tt>[stencil, stencil + (map_last - map_first))</tt> shall not overlap the range <tt>[result, result + (map_last - map_first))</tt>.
 *
 *  \remark \p gather_if is the inverse of \p scatter_if.
 *
 *  The following code snippet demonstrates how to use \p gather_if to gather selected values from
 *  an input range using the \p thrust::device execution policy:
 *
 *  \code
 *  #include <thrust/gather.h>
 *  #include <thrust/device_vector.h>
 *  ...
 *
 *  int values[10] = {0, 1, 2, 3, 4, 5, 6, 7, 8, 9};
 *  thrust::device_vector<int> d_values(values, values + 10);
 *
 *  // select elements at even-indexed locations
 *  int stencil[10] = {1, 0, 1, 0, 1, 0, 1, 0, 1, 0};
 *  thrust::device_vector<int> d_stencil(stencil, stencil + 10);
 *
 *  // map all even indices into the first half of the range
 *  // and odd indices to the last half of the range
 *  int map[10]   = {0, 2, 4, 6, 8, 1, 3, 5, 7, 9};
 *  thrust::device_vector<int> d_map(map, map + 10);
 *
 *  thrust::device_vector<int> d_output(10, 7);
 *  thrust::gather_if(thrust::device,
 *                    d_map.begin(), d_map.end(),
 *                    d_stencil.begin(),
 *                    d_values.begin(),
 *                    d_output.begin());
 *  // d_output is now {0, 7, 4, 7, 8, 7, 3, 7, 7, 7}
 *  \endcode
 */
template<typename System,
         typename InputIterator1,
         typename InputIterator2,
         typename RandomAccessIterator,
         typename OutputIterator>
  OutputIterator gather_if(const thrust::detail::dispatchable_base<System> &system,
                           InputIterator1                                   map_first,
                           InputIterator1                                   map_last,
                           InputIterator2                                   stencil,
                           RandomAccessIterator                             input_first,
                           OutputIterator                                   result);


/*! \p gather_if conditionally copies elements from a source array into a destination 
 *  range according to a map. For each input iterator \c i in the range <tt>[map_first, map_last)</tt>,
 *  such that the value of <tt>\*(stencil + (i - map_first))</tt> is \c true, the value
 *  <tt>input_first[\*i]</tt> is assigned to <tt>*(result + (i - map_first))</tt>.
 *  \p RandomAccessIterator must permit random access.
 *
 *  \param map_first Beginning of the range of gather locations.
 *  \param map_last End of the range of gather locations.
 *  \param stencil Beginning of the range of predicate values.
 *  \param input_first Beginning of the source range.
 *  \param result Beginning of the destination range.
 *
 *  \tparam InputIterator1 must be a model of <a href="http://www.sgi.com/tech/stl/InputIterator.html">Input Iterator</a> and \c InputIterator1's \c value_type must be convertible to \c RandomAccessIterator's \c difference_type.
 *  \tparam InputIterator2 must be a model of <a href="http://www.sgi.com/tech/stl/InputIterator.html">Input Iterator</a> and \c InputIterator2's \c value_type must be convertible to \c bool.
 *  \tparam RandomAccessIterator must be a model of <a href="http://www.sgi.com/tech/stl/RandomAccessIterator.html">Random Access iterator</a> and \c RandomAccessIterator's \c value_type must be convertible to \c OutputIterator's \c value_type.
 *  \tparam OutputIterator must be a model of <a href="http://www.sgi.com/tech/stl/OutputIterator.html">Output Iterator</a>.
 *
 *  \pre The range <tt>[map_first, map_last)</tt> shall not overlap the range <tt>[result, result + (map_last - map_first))</tt>.
 *  \pre The range <tt>[stencil, stencil + (map_last - map_first))</tt> shall not overlap the range <tt>[result, result + (map_last - map_first))</tt>.
 *
 *  \remark \p gather_if is the inverse of \p scatter_if.
 *
 *  The following code snippet demonstrates how to use \p gather_if to gather selected values from
 *  an input range.
 *
 *  \code
 *  #include <thrust/gather.h>
 *  #include <thrust/device_vector.h>
 *  ...
 *
 *  int values[10] = {0, 1, 2, 3, 4, 5, 6, 7, 8, 9};
 *  thrust::device_vector<int> d_values(values, values + 10);
 *
 *  // select elements at even-indexed locations
 *  int stencil[10] = {1, 0, 1, 0, 1, 0, 1, 0, 1, 0};
 *  thrust::device_vector<int> d_stencil(stencil, stencil + 10);
 *
 *  // map all even indices into the first half of the range
 *  // and odd indices to the last half of the range
 *  int map[10]   = {0, 2, 4, 6, 8, 1, 3, 5, 7, 9};
 *  thrust::device_vector<int> d_map(map, map + 10);
 *
 *  thrust::device_vector<int> d_output(10, 7);
 *  thrust::gather_if(d_map.begin(), d_map.end(),
 *                    d_stencil.begin(),
 *                    d_values.begin(),
 *                    d_output.begin());
 *  // d_output is now {0, 7, 4, 7, 8, 7, 3, 7, 7, 7}
 *  \endcode
 */
template<typename InputIterator1,
         typename InputIterator2,
         typename RandomAccessIterator,
         typename OutputIterator>
  OutputIterator gather_if(InputIterator1       map_first,
                           InputIterator1       map_last,
                           InputIterator2       stencil,
                           RandomAccessIterator input_first,
                           OutputIterator       result);


/*! \p gather_if conditionally copies elements from a source array into a destination 
 *  range according to a map. For each input iterator \c i in the range <tt>[map_first, map_last)</tt>
 *  such that the value of <tt>pred(\*(stencil + (i - map_first)))</tt> is \c true,
 *  the value <tt>input_first[\*i]</tt> is assigned to <tt>*(result + (i - map_first))</tt>.
 *  \p RandomAccessIterator must permit random access.
 *
 *  The algorithm's execution is parallelized as determined by \p system.
 *
 *  \param system The execution policy to use for parallelization.
 *  \param map_first Beginning of the range of gather locations.
 *  \param map_last End of the range of gather locations.
 *  \param stencil Beginning of the range of predicate values.
 *  \param input_first Beginning of the source range.
 *  \param result Beginning of the destination range.
 *  \param pred Predicate to apply to the stencil values.
 *
 *  \tparam System A Thrust backend system.
 *  \tparam InputIterator1 must be a model of <a href="http://www.sgi.com/tech/stl/InputIterator.html">Input Iterator</a> and \c InputIterator1's \c value_type must be convertible to \c RandomAccessIterator's \c difference_type.
 *  \tparam InputIterator2 must be a model of <a href="http://www.sgi.com/tech/stl/InputIterator.html">Input Iterator</a> and \c InputIterator2's \c value_type must be convertible to \c Predicate's \c argument_type.
 *  \tparam RandomAccessIterator must be a model of <a href="http://www.sgi.com/tech/stl/RandomAccessIterator.html">Random Access iterator</a> and \c RandomAccessIterator's \c value_type must be convertible to \c OutputIterator's \c value_type.
 *  \tparam OutputIterator must be a model of <a href="http://www.sgi.com/tech/stl/OutputIterator.html">Output Iterator</a>.
 *  \tparam Predicate must be a model of <a href="http://www.sgi.com/tech/stl/Predicate.html">Predicate</a>.
 *
 *  \pre The range <tt>[map_first, map_last)</tt> shall not overlap the range <tt>[result, result + (map_last - map_first))</tt>.
 *  \pre The range <tt>[stencil, stencil + (map_last - map_first))</tt> shall not overlap the range <tt>[result, result + (map_last - map_first))</tt>.
 *
 *  \remark \p gather_if is the inverse of \p scatter_if.
 *
 *  The following code snippet demonstrates how to use \p gather_if to gather selected values from
 *  an input range based on an arbitrary selection function using the \p thrust::device execution policy for parallelization:
 *
 *  \code
 *  #include <thrust/gather.h>
 *  #include <thrust/device_vector.h>
 *  
 *  struct is_even
 *  {
 *    __host__ __device__
 *    bool operator()(const int x)
 *    {
 *      return (x % 2) == 0;
 *    }
 *  };
 *  ...
 *
 *  int values[10] = {0, 1, 2, 3, 4, 5, 6, 7, 8, 9};
 *  thrust::device_vector<int> d_values(values, values + 10);
 *
 *  // we will select an element when our stencil is even
 *  int stencil[10] = {0, 3, 4, 1, 4, 1, 2, 7, 8, 9};
 *  thrust::device_vector<int> d_stencil(stencil, stencil + 10);
 *
 *  // map all even indices into the first half of the range
 *  // and odd indices to the last half of the range
 *  int map[10]   = {0, 2, 4, 6, 8, 1, 3, 5, 7, 9};
 *  thrust::device_vector<int> d_map(map, map + 10);
 *
 *  thrust::device_vector<int> d_output(10, 7);
 *  thrust::gather_if(thrust::device,
 *                    d_map.begin(), d_map.end(),
 *                    d_stencil.begin(),
 *                    d_values.begin(),
 *                    d_output.begin(),
 *                    is_even());
 *  // d_output is now {0, 7, 4, 7, 8, 7, 3, 7, 7, 7}
 *  \endcode
 */
template<typename System,
         typename InputIterator1,
         typename InputIterator2,
         typename RandomAccessIterator,
         typename OutputIterator,
         typename Predicate>
  OutputIterator gather_if(const thrust::detail::dispatchable_base<System> &system,
                           InputIterator1                                   map_first,
                           InputIterator1                                   map_last,
                           InputIterator2                                   stencil,
                           RandomAccessIterator                             input_first,
                           OutputIterator                                   result,
                           Predicate                                        pred);


/*! \p gather_if conditionally copies elements from a source array into a destination 
 *  range according to a map. For each input iterator \c i in the range <tt>[map_first, map_last)</tt>
 *  such that the value of <tt>pred(\*(stencil + (i - map_first)))</tt> is \c true,
 *  the value <tt>input_first[\*i]</tt> is assigned to <tt>*(result + (i - map_first))</tt>.
 *  \p RandomAccessIterator must permit random access.
 *
 *  \param map_first Beginning of the range of gather locations.
 *  \param map_last End of the range of gather locations.
 *  \param stencil Beginning of the range of predicate values.
 *  \param input_first Beginning of the source range.
 *  \param result Beginning of the destination range.
 *  \param pred Predicate to apply to the stencil values.
 *
 *  \tparam InputIterator1 must be a model of <a href="http://www.sgi.com/tech/stl/InputIterator.html">Input Iterator</a> and \c InputIterator1's \c value_type must be convertible to \c RandomAccessIterator's \c difference_type.
 *  \tparam InputIterator2 must be a model of <a href="http://www.sgi.com/tech/stl/InputIterator.html">Input Iterator</a> and \c InputIterator2's \c value_type must be convertible to \c Predicate's \c argument_type.
 *  \tparam RandomAccessIterator must be a model of <a href="http://www.sgi.com/tech/stl/RandomAccessIterator.html">Random Access iterator</a> and \c RandomAccessIterator's \c value_type must be convertible to \c OutputIterator's \c value_type.
 *  \tparam OutputIterator must be a model of <a href="http://www.sgi.com/tech/stl/OutputIterator.html">Output Iterator</a>.
 *  \tparam Predicate must be a model of <a href="http://www.sgi.com/tech/stl/Predicate.html">Predicate</a>.
 *
 *  \pre The range <tt>[map_first, map_last)</tt> shall not overlap the range <tt>[result, result + (map_last - map_first))</tt>.
 *  \pre The range <tt>[stencil, stencil + (map_last - map_first))</tt> shall not overlap the range <tt>[result, result + (map_last - map_first))</tt>.
 *
 *  \remark \p gather_if is the inverse of \p scatter_if.
 *
 *  The following code snippet demonstrates how to use \p gather_if to gather selected values from
 *  an input range based on an arbitrary selection function.
 *
 *  \code
 *  #include <thrust/gather.h>
 *  #include <thrust/device_vector.h>
 *  
 *  struct is_even
 *  {
 *    __host__ __device__
 *    bool operator()(const int x)
 *    {
 *      return (x % 2) == 0;
 *    }
 *  };
 *  ...
 *
 *  int values[10] = {0, 1, 2, 3, 4, 5, 6, 7, 8, 9};
 *  thrust::device_vector<int> d_values(values, values + 10);
 *
 *  // we will select an element when our stencil is even
 *  int stencil[10] = {0, 3, 4, 1, 4, 1, 2, 7, 8, 9};
 *  thrust::device_vector<int> d_stencil(stencil, stencil + 10);
 *
 *  // map all even indices into the first half of the range
 *  // and odd indices to the last half of the range
 *  int map[10]   = {0, 2, 4, 6, 8, 1, 3, 5, 7, 9};
 *  thrust::device_vector<int> d_map(map, map + 10);
 *
 *  thrust::device_vector<int> d_output(10, 7);
 *  thrust::gather_if(d_map.begin(), d_map.end(),
 *                    d_stencil.begin(),
 *                    d_values.begin(),
 *                    d_output.begin(),
 *                    is_even());
 *  // d_output is now {0, 7, 4, 7, 8, 7, 3, 7, 7, 7}
 *  \endcode
 */
template<typename InputIterator1,
         typename InputIterator2,
         typename RandomAccessIterator,
         typename OutputIterator,
         typename Predicate>
  OutputIterator gather_if(InputIterator1       map_first,
                           InputIterator1       map_last,
                           InputIterator2       stencil,
                           RandomAccessIterator input_first,
                           OutputIterator       result,
                           Predicate            pred);

/*! \} // gathering
 */

} // end namespace thrust

#include <thrust/detail/gather.inl>
<|MERGE_RESOLUTION|>--- conflicted
+++ resolved
@@ -28,7 +28,6 @@
 {
 
 
-<<<<<<< HEAD
 /*! \addtogroup gathering
  *  \ingroup copying
  *  \{
@@ -40,15 +39,15 @@
  *  value <tt>input_first[\*i]</tt> is assigned to <tt>*(result + (i - map_first))</tt>.
  *  \p RandomAccessIterator must permit random access.
  *
- *  The algorithm's execution is parallelized as determined by \p system.
- *
- *  \param system The execution policy to use for parallelization.
- *  \param map_first Beginning of the range of gather locations.
- *  \param map_last End of the range of gather locations.
- *  \param input_first Beginning of the source range.
- *  \param result Beginning of the destination range.
- *
- *  \tparam System A Thrust backend system.
+ *  The algorithm's execution is parallelized as determined by \p exec.
+ *
+ *  \param exec The execution policy to use for parallelization.
+ *  \param map_first Beginning of the range of gather locations.
+ *  \param map_last End of the range of gather locations.
+ *  \param input_first Beginning of the source range.
+ *  \param result Beginning of the destination range.
+ *
+ *  \tparam DerivedPolicy The name of the derived execution policy.
  *  \tparam InputIterator must be a model of <a href="http://www.sgi.com/tech/stl/InputIterator.html">Input Iterator</a> and \c InputIterator's \c value_type must be convertible to \c RandomAccessIterator's \c difference_type.
  *  \tparam RandomAccessIterator must be a model of <a href="http://www.sgi.com/tech/stl/RandomAccessIterator.html">Random Access Iterator</a> and \c RandomAccessIterator's \c value_type must be convertible to \c OutputIterator's \c value_type.
  *  \tparam OutputIterator must be a model of <a href="http://www.sgi.com/tech/stl/OutputIterator.html">Output Iterator</a>.
@@ -81,10 +80,7 @@
  *  // d_output is now {1, 1, 1, 1, 1, 0, 0, 0, 0, 0}
  *  \endcode
  */
-template<typename System,
-=======
 template<typename DerivedPolicy,
->>>>>>> 00fc83cb
          typename InputIterator,
          typename RandomAccessIterator,
          typename OutputIterator>
@@ -95,42 +91,6 @@
                         OutputIterator                                              result);
 
 
-<<<<<<< HEAD
-=======
-template<typename DerivedPolicy,
-         typename InputIterator1,
-         typename InputIterator2,
-         typename RandomAccessIterator,
-         typename OutputIterator>
-  OutputIterator gather_if(const thrust::detail::execution_policy_base<DerivedPolicy> &exec,
-                           InputIterator1                                              map_first,
-                           InputIterator1                                              map_last,
-                           InputIterator2                                              stencil,
-                           RandomAccessIterator                                        input_first,
-                           OutputIterator                                              result);
-
-
-template<typename DerivedPolicy,
-         typename InputIterator1,
-         typename InputIterator2,
-         typename RandomAccessIterator,
-         typename OutputIterator,
-         typename Predicate>
-  OutputIterator gather_if(const thrust::detail::execution_policy_base<DerivedPolicy> &exec,
-                           InputIterator1                                              map_first,
-                           InputIterator1                                              map_last,
-                           InputIterator2                                              stencil,
-                           RandomAccessIterator                                        input_first,
-                           OutputIterator                                              result,
-                           Predicate                                                   pred);
-
-
-/*! \addtogroup gathering
- *  \ingroup copying
- *  \{
- */
-
->>>>>>> 00fc83cb
 /*! \p gather copies elements from a source array into a destination range according 
  *  to a map. For each input iterator \c i in the range <tt>[map_first, map_last)</tt>, the
  *  value <tt>input_first[\*i]</tt> is assigned to <tt>*(result + (i - map_first))</tt>.
@@ -187,16 +147,16 @@
  *  <tt>input_first[\*i]</tt> is assigned to <tt>*(result + (i - map_first))</tt>.
  *  \p RandomAccessIterator must permit random access.
  *
- *  The algorithm's execution is parallelized as determined by \p system.
- *
- *  \param system The execution policy to use for parallelization.
+ *  The algorithm's execution is parallelized as determined by \p exec.
+ *
+ *  \param exec The execution policy to use for parallelization.
  *  \param map_first Beginning of the range of gather locations.
  *  \param map_last End of the range of gather locations.
  *  \param stencil Beginning of the range of predicate values.
  *  \param input_first Beginning of the source range.
  *  \param result Beginning of the destination range.
  *
- *  \tparam System A Thrust backend system.
+ *  \tparam DerivedPolicy The name of the derived execution policy.
  *  \tparam InputIterator1 must be a model of <a href="http://www.sgi.com/tech/stl/InputIterator.html">Input Iterator</a> and \c InputIterator1's \c value_type must be convertible to \c RandomAccessIterator's \c difference_type.
  *  \tparam InputIterator2 must be a model of <a href="http://www.sgi.com/tech/stl/InputIterator.html">Input Iterator</a> and \c InputIterator2's \c value_type must be convertible to \c bool.
  *  \tparam RandomAccessIterator must be a model of <a href="http://www.sgi.com/tech/stl/RandomAccessIterator.html">Random Access iterator</a> and \c RandomAccessIterator's \c value_type must be convertible to \c OutputIterator's \c value_type.
@@ -236,17 +196,17 @@
  *  // d_output is now {0, 7, 4, 7, 8, 7, 3, 7, 7, 7}
  *  \endcode
  */
-template<typename System,
+template<typename DerivedPolicy,
          typename InputIterator1,
          typename InputIterator2,
          typename RandomAccessIterator,
          typename OutputIterator>
-  OutputIterator gather_if(const thrust::detail::dispatchable_base<System> &system,
-                           InputIterator1                                   map_first,
-                           InputIterator1                                   map_last,
-                           InputIterator2                                   stencil,
-                           RandomAccessIterator                             input_first,
-                           OutputIterator                                   result);
+  OutputIterator gather_if(const thrust::detail::execution_policy_base<System> &exec,
+                           InputIterator1                                       map_first,
+                           InputIterator1                                       map_last,
+                           InputIterator2                                       stencil,
+                           RandomAccessIterator                                 input_first,
+                           OutputIterator                                       result);
 
 
 /*! \p gather_if conditionally copies elements from a source array into a destination 
@@ -316,9 +276,9 @@
  *  the value <tt>input_first[\*i]</tt> is assigned to <tt>*(result + (i - map_first))</tt>.
  *  \p RandomAccessIterator must permit random access.
  *
- *  The algorithm's execution is parallelized as determined by \p system.
- *
- *  \param system The execution policy to use for parallelization.
+ *  The algorithm's execution is parallelized as determined by \p exec.
+ *
+ *  \param exec The execution policy to use for parallelization.
  *  \param map_first Beginning of the range of gather locations.
  *  \param map_last End of the range of gather locations.
  *  \param stencil Beginning of the range of predicate values.
@@ -326,7 +286,7 @@
  *  \param result Beginning of the destination range.
  *  \param pred Predicate to apply to the stencil values.
  *
- *  \tparam System A Thrust backend system.
+ *  \tparam DerivedPolicy The name of the derived execution policy.
  *  \tparam InputIterator1 must be a model of <a href="http://www.sgi.com/tech/stl/InputIterator.html">Input Iterator</a> and \c InputIterator1's \c value_type must be convertible to \c RandomAccessIterator's \c difference_type.
  *  \tparam InputIterator2 must be a model of <a href="http://www.sgi.com/tech/stl/InputIterator.html">Input Iterator</a> and \c InputIterator2's \c value_type must be convertible to \c Predicate's \c argument_type.
  *  \tparam RandomAccessIterator must be a model of <a href="http://www.sgi.com/tech/stl/RandomAccessIterator.html">Random Access iterator</a> and \c RandomAccessIterator's \c value_type must be convertible to \c OutputIterator's \c value_type.
@@ -377,19 +337,19 @@
  *  // d_output is now {0, 7, 4, 7, 8, 7, 3, 7, 7, 7}
  *  \endcode
  */
-template<typename System,
+template<typename DerivedPolicy,
          typename InputIterator1,
          typename InputIterator2,
          typename RandomAccessIterator,
          typename OutputIterator,
          typename Predicate>
-  OutputIterator gather_if(const thrust::detail::dispatchable_base<System> &system,
-                           InputIterator1                                   map_first,
-                           InputIterator1                                   map_last,
-                           InputIterator2                                   stencil,
-                           RandomAccessIterator                             input_first,
-                           OutputIterator                                   result,
-                           Predicate                                        pred);
+  OutputIterator gather_if(const thrust::detail::execution_policy_base<System> &exec,
+                           InputIterator1                                       map_first,
+                           InputIterator1                                       map_last,
+                           InputIterator2                                       stencil,
+                           RandomAccessIterator                                 input_first,
+                           OutputIterator                                       result,
+                           Predicate                                            pred);
 
 
 /*! \p gather_if conditionally copies elements from a source array into a destination 
